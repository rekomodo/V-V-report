--- conflicted
+++ resolved
@@ -27,19 +27,7 @@
     "    np.linspace(3e-6, 20e-6, num=200),\n",
     "])\n",
     "\n",
-<<<<<<< HEAD
     "flux_model.mesh = F.MeshFromVertices(vertices)"
-=======
-    "small_flux_model.mesh = F.MeshFromVertices(vertices)\n",
-    "\n",
-    "vertices = np.concatenate([\n",
-    "    np.linspace(0, 30e-9, num=600),\n",
-    "    np.linspace(30e-9, 3e-6, num=900),\n",
-    "    np.linspace(3e-6, 20e-6, num=600),\n",
-    "])\n",
-    "\n",
-    "big_flux_model.mesh = F.MeshFromVertices(vertices)"
->>>>>>> c340ff7b
    ]
   },
   {
@@ -81,19 +69,7 @@
     "    volume=1\n",
     ")\n",
     "\n",
-<<<<<<< HEAD
     "flux_model.sources = [source_term]"
-=======
-    "big_source_term = F.ImplantationFlux(\n",
-    "    flux=big_ion_flux,  # H/m2/s\n",
-    "    imp_depth=4.5e-9,  # m\n",
-    "    width=2.5e-9,  # m\n",
-    "    volume=1\n",
-    ")\n",
-    "\n",
-    "small_flux_model.sources = [small_source_term]\n",
-    "big_flux_model.sources = [big_source_term]"
->>>>>>> c340ff7b
    ]
   },
   {
@@ -167,23 +143,9 @@
     "implantation_temp = 293  # K\n",
     "temperature_ramp = 8  # K/s\n",
     "\n",
-<<<<<<< HEAD
     "start_tds = imp_time + 50  # s\n",
     "\n",
     "flux_model.T = F.Temperature(\n",
-=======
-    "small_start_tds = small_imp_time + 300  # s\n",
-    "\n",
-    "small_flux_model.T = F.Temperature(\n",
-    "    value=sp.Piecewise(\n",
-    "        (implantation_temp, F.t < small_start_tds),\n",
-    "        (implantation_temp + temperature_ramp*(F.t-small_start_tds), True))\n",
-    ")\n",
-    "\n",
-    "big_start_tds = big_imp_time + 300 # s\n",
-    "\n",
-    "big_flux_model.T = F.Temperature(\n",
->>>>>>> c340ff7b
     "    value=sp.Piecewise(\n",
     "        (implantation_temp, F.t < start_tds),\n",
     "        (implantation_temp + temperature_ramp*(F.t-start_tds), True))\n",
@@ -192,11 +154,7 @@
   },
   {
    "cell_type": "code",
-<<<<<<< HEAD
    "execution_count": 1,
-=======
-   "execution_count": 55,
->>>>>>> c340ff7b
    "metadata": {},
    "outputs": [
     {
@@ -231,11 +189,7 @@
   },
   {
    "cell_type": "code",
-<<<<<<< HEAD
    "execution_count": null,
-=======
-   "execution_count": 56,
->>>>>>> c340ff7b
    "metadata": {},
    "outputs": [
     {
